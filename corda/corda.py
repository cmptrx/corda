--- conflicted
+++ resolved
@@ -15,13 +15,8 @@
 from os import devnull
 from copy import deepcopy
 
-<<<<<<< HEAD
-TOL = 1e-6    # Tolerance to judge whether a flux is non-zero
-UPPER = 1e16  # default upper bound
-=======
 TOL = 1e-6  # Tolerance to judge whether a flux is non-zero
 UPPER = 1e6 # default upper bound
->>>>>>> c3832cdf
 
 class CORDA(object):
     """The reconstruction worker.
@@ -116,7 +111,7 @@
         self.tflux = 1
         self.impossible = []
         self.n = n
-        self.noise = 0.5
+        self.noise = TOL
         self.support = support
         self.pf = penalty_factor
         self.solver = solver_dict[get_solver_name() if solver is None else solver]
