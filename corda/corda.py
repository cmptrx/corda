--- conflicted
+++ resolved
@@ -13,20 +13,12 @@
 import sys
 from os import devnull
 
-<<<<<<< HEAD
 TOL = 1e-6  # Tolerance to judge whether a flux is non-zero
+UPPER = 1e16 # default upper bound
 
 class CORDA(object):
 
-    def __init__(self, model, confidence, met_prod=None, flux_target=1, n=10,
-=======
-TOL = 1e-5  # Tolerance to judge whether a flux is non-zero
-UPPER = 1e16 # default upper bound
-
-class CORDA(object):
-
     def __init__(self, model, confidence, met_prod=None, n=10,
->>>>>>> f4cabadf
         penalty_factor=100, support=5, solver=None, **solver_kwargs):
         """Initialize parameters and model"""
         self.model = model.copy()
@@ -57,17 +49,6 @@
         self.solver = solver_dict[get_solver_name() if solver is None else solver]
         self.sargs = solver_kwargs
 
-<<<<<<< HEAD
-        self.m_pen = Metabolite("penalty")
-        self.r_pen = Reaction("EX_penalty")
-        self.r_pen.notes["mock"] = self.m_pen
-        self.r_pen.add_metabolites({self.m_pen: -1})
-        self.r_pen.objective_coefficient = 1.0
-        self.r_pen.upper_bound = len(self.model.reactions)*100
-
-
-=======
->>>>>>> f4cabadf
         if met_prod:
             for mid in met_prod:
                 r = Reaction("EX_CORDA_" + mid)
@@ -82,26 +63,12 @@
                     raise ValueError("metabolite test not string or dictionary")
                 self.conf[r.id] = 3
 
-<<<<<<< HEAD
-    def __perturb(self, lp, m):
-        noise = np.random.uniform(high=self.noise, size=len(m.reactions))
-        pen_id = m.metabolites.index("penalty")
-
-        for i, r in enumerate(m.reactions):
-            if self.m_pen in r.metabolites and r.id != "EX_penalty":
-                coef = r.metabolites[self.m_pen]
-                self.solver.change_coefficient(lp, pen_id,
-                    i, coef + noise[i])
-
-        del noise, pen_id
-=======
     def __perturb(self, lp, pen):
         noise = np.random.uniform(high=self.noise, size=len(pen))
 
         for i, p in enumerate(pen):
             if p > 0.0:
                 self.solver.change_variable_objective(lp, i, p + noise[i])
->>>>>>> f4cabadf
 
     def __quiet_solve(self, lp, os):
         old = sys.stdout
@@ -115,31 +82,14 @@
             f.close()
         return sol
 
-<<<<<<< HEAD
-=======
     def __zero_objective(self, lp, m):
         for i in range(len(m.reactions)):
             self.solver.change_variable_objective(lp, i, 0.0)
 
->>>>>>> f4cabadf
     def associated(self, targets, conf=None):
         """Gets the associated reactions for the target reactions"""
 
         if conf is None: conf = self.conf
-
-<<<<<<< HEAD
-        m = self.model.copy()
-        m.add_reaction(self.r_pen)
-
-        for r in m.reactions:
-            if r.id == "EX_penalty": continue
-            if conf[r.id] == 2 or conf[r.id] == 1:
-                r.add_metabolites({self.m_pen: 1})
-            elif conf[r.id] == -1:
-                r.add_metabolites({self.m_pen: self.pf})
-
-        lp = self.solver.create_problem(m)
-=======
         m = self.model
 
         penalties = []
@@ -151,17 +101,10 @@
             else: penalties.append(0)
 
         lp = self.solver.create_problem(self.model)
->>>>>>> f4cabadf
 
         needed = {}
         for rid in targets:
             ti = m.reactions.index(rid)
-<<<<<<< HEAD
-
-            upper = m.reactions.get_by_id(rid).upper_bound
-            self.solver.change_variable_bounds(lp, ti, self.tflux, upper)
-=======
->>>>>>> f4cabadf
             needed[rid] = np.array([])
 
             self.__zero_objective(lp, m)
@@ -179,28 +122,15 @@
             for _ in range(self.n):
                 self.__perturb(lp, penalties)
                 sol = self.__quiet_solve(lp, "minimize")
-                if(sol != "optimal"):
-<<<<<<< HEAD
-                    self.impossible.append(rid)
-                    needed[rid] = np.array([])
-                    self.conf[rid] = -1
-                    break
-=======
                     self.unstable.append(rid)
                     continue
->>>>>>> f4cabadf
                 sol = self.solver.format_solution(lp, m)
                 need = [r for r in sol.x_dict if sol.x_dict[r] > TOL \
                     and r != "EX_penalty" and conf[r] in [-1, 1, 2]]
                 need = np.hstack([needed[rid], need])
                 needed[rid] = np.unique(need)
 
-<<<<<<< HEAD
-            self.solver.change_variable_bounds(lp, ti, 0.0, upper)
-=======
             self.solver.change_variable_bounds(lp, ti, 0.0, UPPER)
->>>>>>> f4cabadf
-
         return needed
 
     def build(self):
@@ -247,11 +177,8 @@
             if x not in self.impossible])
         for a in add: self.conf[a] = 3
 
-<<<<<<< HEAD
-=======
         self.impossible = np.unique(self.impossible)
         self.unstable = np.unique(self.unstable)
->>>>>>> f4cabadf
         self.built = True
 
     def __str__(self):
